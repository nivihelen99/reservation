from flask import Flask, request, jsonify
from flask_sqlalchemy import SQLAlchemy
from datetime import datetime, timedelta
import pytz
from dateutil import parser

app = Flask(__name__)
app.config['SQLALCHEMY_DATABASE_URI'] = 'sqlite:///reservations.db'
app.config['SQLALCHEMY_TRACK_MODIFICATIONS'] = False
db = SQLAlchemy(app)

# Define the PST timezone
PST = pytz.timezone('America/Los_Angeles')

# Maximum reservation duration (e.g., 4 hours)
MAX_RESERVATION_DURATION = timedelta(hours=4)
# Minimum time slot (15 minutes)
MIN_RESERVATION_DURATION = timedelta(minutes=15)
# Advance booking limit (30 days)
ADVANCE_BOOKING_LIMIT = timedelta(days=30)

class Reservation(db.Model):
    id = db.Column(db.Integer, primary_key=True)
    username = db.Column(db.String(80), nullable=False)
    start_time = db.Column(db.DateTime, nullable=False)
    end_time = db.Column(db.DateTime, nullable=False)

    def __repr__(self):
        return f'<Reservation {self.username} from {self.start_time} to {self.end_time}>'

    def to_dict(self):
        return {
            'id': self.id,
            'username': self.username,
            'start_time': self.start_time.isoformat(),
            'end_time': self.end_time.isoformat()
        }

@app.route('/reservations', methods=['POST'])
def create_reservation():
    data = request.get_json()
    if not data:
        return jsonify({"error": "Invalid input"}), 400

    username = data.get('username')
    start_time_str = data.get('start_time')
    end_time_str = data.get('end_time')

    if not all([username, start_time_str, end_time_str]):
        return jsonify({"error": "Missing required fields"}), 400

    try:
        # Parse and localize to PST. Assume input is naive and represents PST.
        start_time = PST.localize(parser.isoparse(start_time_str))
        end_time = PST.localize(parser.isoparse(end_time_str))
    except ValueError:
        return jsonify({"error": "Invalid date format. Use ISO format YYYY-MM-DD HH:MM"}), 400

    now_pst = datetime.now(PST)

    # Validate: Start time must be in the future
    if start_time <= now_pst:
        return jsonify({"error": "Reservations can only be made for future dates/times"}), 400

    # Validate: End time must be after start time
    if end_time <= start_time:
        return jsonify({"error": "End time must be after start time"}), 400

    # Validate: Minimum reservation duration
    if (end_time - start_time) < MIN_RESERVATION_DURATION:
        return jsonify({"error": f"Minimum reservation duration is {MIN_RESERVATION_DURATION.total_seconds() / 60} minutes"}), 400

    # Validate: Maximum reservation duration
    if (end_time - start_time) > MAX_RESERVATION_DURATION:
        return jsonify({"error": f"Maximum reservation duration is {MAX_RESERVATION_DURATION.total_seconds() / 3600} hours"}), 400

    # Validate: Advance booking limit
    if start_time > (now_pst + ADVANCE_BOOKING_LIMIT):
        return jsonify({"error": f"Reservations can only be made up to {ADVANCE_BOOKING_LIMIT.days} days in advance"}), 400

    # Validate: No overlapping reservations
    overlapping_reservations = Reservation.query.filter(
        (Reservation.start_time < end_time) & (Reservation.end_time > start_time)
    ).all()

    if overlapping_reservations:
        return jsonify({"error": "Requested time slot is already reserved or overlaps with an existing reservation"}), 409

    new_reservation = Reservation(username=username, start_time=start_time, end_time=end_time)
    db.session.add(new_reservation)
    db.session.commit()

    return jsonify(new_reservation.to_dict()), 201

@app.route('/reservations', methods=['GET'])
def get_reservations():
    view = request.args.get('view', 'all') # 'all', 'day', 'week'
    now_pst = datetime.now(PST)

    query = Reservation.query.filter(Reservation.end_time > now_pst) # Only future/active

    if view == 'day':
        today_start = now_pst.replace(hour=0, minute=0, second=0, microsecond=0)
        today_end = today_start + timedelta(days=1)
        query = query.filter(Reservation.start_time >= today_start, Reservation.start_time < today_end)
    elif view == 'week':
        # Start of the current week (assuming Monday is the first day)
        week_start = (now_pst - timedelta(days=now_pst.weekday())).replace(hour=0, minute=0, second=0, microsecond=0)
        week_end = week_start + timedelta(weeks=1)
        query = query.filter(Reservation.start_time >= week_start, Reservation.start_time < week_end)

    reservations = query.order_by(Reservation.start_time).all()
    return jsonify([r.to_dict() for r in reservations]), 200

from flask import Flask, request, jsonify, render_template # Added render_template
from flask_sqlalchemy import SQLAlchemy
from datetime import datetime, timedelta
import pytz
from dateutil import parser

app = Flask(__name__)
app.config['SQLALCHEMY_DATABASE_URI'] = 'sqlite:///reservations.db'
app.config['SQLALCHEMY_TRACK_MODIFICATIONS'] = False
db = SQLAlchemy(app)

# Define the PST timezone
PST = pytz.timezone('America/Los_Angeles')

# Maximum reservation duration (e.g., 4 hours)
MAX_RESERVATION_DURATION = timedelta(hours=4)
# Minimum time slot (15 minutes)
MIN_RESERVATION_DURATION = timedelta(minutes=15)
# Advance booking limit (30 days)
ADVANCE_BOOKING_LIMIT = timedelta(days=30)

class Reservation(db.Model):
    id = db.Column(db.Integer, primary_key=True)
    username = db.Column(db.String(80), nullable=False)
    start_time = db.Column(db.DateTime, nullable=False)
    end_time = db.Column(db.DateTime, nullable=False)

    def __repr__(self):
        return f'<Reservation {self.username} from {self.start_time} to {self.end_time}>'

    def to_dict(self):
        # Ensure times are converted to PST for consistent ISO format output if they are timezone-aware
        # If stored as naive in DB but representing PST, localize before formatting
        # If stored as UTC, convert to PST then format

        # Assuming start_time and end_time from DB are already correct (e.g. stored as UTC or naive PST)
        # For this example, the backend logic localizes to PST upon creation.
        # So, they should be PST-aware datetime objects.

        # No, the model stores naive datetimes after they've been converted from strings.
        # The API converts them to ISO strings directly.
        # The critical part is that the backend *interprets* incoming naive strings as PST.
        # And stores timezone-aware datetimes in the DB if the DB & SQLAlchemy support it,
        # or converts to UTC then stores naive, or stores naive PST.
        # Given current code, they are stored as timezone-aware after PST.localize().

        return {
            'id': self.id,
            'username': self.username,
            'start_time': self.start_time.isoformat(), # Will include +00:00 if UTC, or -07:00/-08:00 if PST
            'end_time': self.end_time.isoformat()
        }

@app.route('/reservations', methods=['POST'])
def create_reservation():
    data = request.get_json()
    if not data:
        return jsonify({"error": "Invalid input"}), 400

    username = data.get('username')
    start_time_str = data.get('start_time')
    end_time_str = data.get('end_time')

    if not all([username, start_time_str, end_time_str]):
        return jsonify({"error": "Missing required fields"}), 400

    try:
        # Parse naive date/time string. Backend assumes it's in PST.
        # Then localize it to make it timezone-aware.
        naive_start_time = parser.isoparse(start_time_str)
        naive_end_time = parser.isoparse(end_time_str)

        start_time = PST.localize(naive_start_time)
        end_time = PST.localize(naive_end_time)

    except ValueError:
        return jsonify({"error": "Invalid date format. Use YYYY-MM-DD HH:MM"}), 400

    now_pst = datetime.now(PST)

    # Validate: Start time must be in the future
    if start_time <= now_pst:
        return jsonify({"error": "Reservations can only be made for future dates/times"}), 400

    # Validate: End time must be after start time
    if end_time <= start_time:
        return jsonify({"error": "End time must be after start time"}), 400

    # Validate: Minimum reservation duration
    if (end_time - start_time) < MIN_RESERVATION_DURATION:
        return jsonify({"error": f"Minimum reservation duration is {MIN_RESERVATION_DURATION.total_seconds() / 60} minutes"}), 400

    # Validate: Maximum reservation duration
    if (end_time - start_time) > MAX_RESERVATION_DURATION:
        return jsonify({"error": f"Maximum reservation duration is {MAX_RESERVATION_DURATION.total_seconds() / 3600} hours"}), 400

    # Validate: Advance booking limit
    # Reservations can be made up to ADVANCE_BOOKING_LIMIT days in the future.
    # This means if today is Day 0, the latest reservable day is Day 30.
    # The start_time must be before the beginning of Day 31.
    limit_cutoff_datetime = (now_pst.replace(hour=0, minute=0, second=0, microsecond=0) +
                             ADVANCE_BOOKING_LIMIT +
                             timedelta(days=1))

    if start_time >= limit_cutoff_datetime:
        # To display a user-friendly "last allowed day"
        last_allowed_day = limit_cutoff_datetime - timedelta(days=1)
        return jsonify({
            "error": f"Reservations can only be made up to {ADVANCE_BOOKING_LIMIT.days} days in advance (last available day is {last_allowed_day.strftime('%Y-%m-%d')})"
        }), 400

    # Validate: No overlapping reservations
    # Query needs to handle timezone-aware datetime objects correctly.
    # SQLAlchemy typically converts aware datetimes to UTC for storage in SQLite if not configured otherwise,
    # or stores them as is if the column type supports it (which DateTime does by default with SQLite).
    # Let's assume they are stored as timezone-aware (or converted to a consistent TZ like UTC).
    # For filtering, ensure comparison values are also timezone-aware.
    overlapping_reservations = Reservation.query.filter(
        (Reservation.start_time < end_time) & (Reservation.end_time > start_time)
    ).all()

    if overlapping_reservations:
        return jsonify({"error": "Requested time slot is already reserved or overlaps with an existing reservation"}), 409

    new_reservation = Reservation(username=username, start_time=start_time, end_time=end_time)
    db.session.add(new_reservation)
    db.session.commit()

    return jsonify(new_reservation.to_dict()), 201

@app.route('/reservations', methods=['GET'])
def get_reservations():
    view = request.args.get('view', 'all') # 'all', 'day', 'week'
    now_pst = datetime.now(PST)

    # Base query: only future/active reservations, ordered by start time
    query = Reservation.query.filter(Reservation.end_time > now_pst)

    if view == 'day':
        # Today in PST
        today_start_pst = now_pst.replace(hour=0, minute=0, second=0, microsecond=0)
        today_end_pst = today_start_pst + timedelta(days=1)
        query = query.filter(Reservation.start_time >= today_start_pst, Reservation.start_time < today_end_pst)
    elif view == 'week':
        # Current week in PST, starting Monday
        start_of_week_pst = (now_pst - timedelta(days=now_pst.weekday())).replace(hour=0, minute=0, second=0, microsecond=0)
        end_of_week_pst = start_of_week_pst + timedelta(weeks=1)
        query = query.filter(Reservation.start_time >= start_of_week_pst, Reservation.start_time < end_of_week_pst)

    reservations = query.order_by(Reservation.start_time).all()
    return jsonify([r.to_dict() for r in reservations]), 200

@app.route('/')
def index():
    return render_template('index.html')

if __name__ == '__main__':
    with app.app_context():
        db.create_all()
<<<<<<< HEAD
    app.run(host='0.0.0.0', debug=True)
=======
<<<<<<< feat/calendar-reservation-system
    app.run(host='0.0.0.0', debug=True)
=======
    app.run(debug=True)
>>>>>>> main
>>>>>>> e183fe6a
<|MERGE_RESOLUTION|>--- conflicted
+++ resolved
@@ -271,12 +271,6 @@
 if __name__ == '__main__':
     with app.app_context():
         db.create_all()
-<<<<<<< HEAD
+
     app.run(host='0.0.0.0', debug=True)
-=======
-<<<<<<< feat/calendar-reservation-system
-    app.run(host='0.0.0.0', debug=True)
-=======
-    app.run(debug=True)
->>>>>>> main
->>>>>>> e183fe6a
+    app.run(debug=True)